--- conflicted
+++ resolved
@@ -106,20 +106,11 @@
 namespace diff_drive_controller{
 
   DiffDriveController::DiffDriveController()
-<<<<<<< HEAD
-    : command_struct_(),
-      wheel_separation_(0.0),
-      wheel_radius_(0.0),
-      wheel_separation_multiplier_(1.0),
-      wheel_radius_multiplier_(1.0),
-      cmd_vel_timeout_(0.5)
-=======
     : wheel_separation_(0.0)
     , wheel_radius_(0.0)
     , wheel_separation_multiplier_(1.0)
     , wheel_radius_multiplier_(1.0)
-    , cmd_vel_old_threshold_(1.0)
->>>>>>> 04656662
+    , cmd_vel_timeout_(0.5)
   {
   }
 
